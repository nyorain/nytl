--- conflicted
+++ resolved
@@ -40,27 +40,16 @@
 namespace nytl
 {
 
-<<<<<<< HEAD
 //typedefs
 template<std::size_t R, std::size_t C, typename P>
 class mat;
-=======
-template<std::size_t R, std::size_t C, typename P> class mat;
->>>>>>> 55e15296
 
 #include <nytl/bits/matmp.inl>
 #include <nytl/bits/matypes.inl>
 
-<<<<<<< HEAD
 //mat class
 template<std::size_t R, std::size_t C, typename P>
 class mat : deriveDummy<std::enable_if<(R > 0) && (C > 0) && (!std::is_reference<P>::value)>::type>
-=======
-///\brief A size- and type-templated matrix class.
-///\ingroup math
-template<std::size_t R, std::size_t C, typename P>
-class mat : deriveDummy<std::enable_if<(R >= 1) && (C >= 1) && (!std::is_reference<P>::value)>::type>
->>>>>>> 55e15296
 {
 public:
     using value_type = P;
