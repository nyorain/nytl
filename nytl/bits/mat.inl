--- conflicted
+++ resolved
@@ -276,12 +276,8 @@
     }
 }
 
-<<<<<<< HEAD
 ///\relates mat
 ///\brief Computes the reduced-row-echolon-form (rref) of a given mat.
-=======
-///\relates nytl::mat
->>>>>>> 55e15296
 template<size_t R, size_t C, typename P>
 mat<R, C, P> rrefMatCopy(mat<R, C, P> m)
 {
