--- conflicted
+++ resolved
@@ -39,31 +39,6 @@
 
 namespace nytl
 {
-
-<<<<<<< HEAD
-//membercallback function
-template<class U, class V, class ...t> std::function<U(t...)> 
-memberCallback(U (V::*func)(t ...), V* obj) //auto vs function?
-{
-    return ([=](t ... params)
-    {
-        return (obj->*func)(params ...);
-    });
-}
-
-template<class U, class V, class ...t> std::function<U(t...)> 
-memberCallback(U (V::*func)(t ...), V& obj)
-{
-	const auto ptr = &obj;
-    return ([=](t ... params)
-    {
-        return (ptr->*func)(params ...);
-    });
-}
-
-=======
-template<typename Signature> class compatibleFunction; //not specified
->>>>>>> fc477389
 
 ///\brief A Function object that is able to hold all functions with a compatible signature.
 ///\ingroup function
